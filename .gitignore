--- conflicted
+++ resolved
@@ -162,11 +162,8 @@
 # VS Code
 .vscode/
 
-<<<<<<< HEAD
-
 # Notebooks
 notebooks/
-=======
+
 # visual studio
-.vs
->>>>>>> 4ec74c4d
+.vs